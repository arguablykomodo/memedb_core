pub mod error;
mod gif;
mod jpg;
mod png;
mod reader;
mod xml;

use error::Error;
use reader::Reader;
use std::collections::HashSet;
use std::ffi::OsStr;
use std::fs::{File, OpenOptions};
use std::io::Write;
use std::path::Path;

#[macro_use]
extern crate log;

pub type TagSet = HashSet<String>;

<<<<<<< HEAD
pub fn read_tags(path: String) -> Result<TagSet, Error> {
    info!("Debugging enabled");
=======
pub fn read_tags(path: &Path) -> Result<TagSet, Error> {
    env_logger::init();
    debug!("Debugging enabled");
>>>>>>> b878c3b9
    let mut file = File::open(&path)?;
    match path.extension().and_then(OsStr::to_str) {
        Some("png") => png::PngReader::read_tags(&mut file),
        Some("gif") => gif::GifReader::read_tags(&mut file),
        Some("jpg") | Some("jpeg") => jpg::JpgReader::read_tags(&mut file),
        _ => Err(Error::UnknownFormat),
    }
}

<<<<<<< HEAD
pub fn write_tags(path: &String, tags: &TagSet) -> Result<(), Error> {
    info!("Debugging enabled");
=======
pub fn write_tags(path: &Path, tags: &TagSet) -> Result<(), Error> {
    env_logger::init();
    debug!("Debugging enabled");
>>>>>>> b878c3b9
    let mut file = File::open(&path)?;
    let bytes = match path.extension().and_then(OsStr::to_str) {
        Some("png") => png::PngReader::write_tags(&mut file, &tags)?,
        Some("gif") => gif::GifReader::write_tags(&mut file, &tags)?,
        Some("jpg") | Some("jpeg") => jpg::JpgReader::write_tags(&mut file, &tags)?,
        _ => return Err(Error::UnknownFormat),
    };
    let mut file = OpenOptions::new().write(true).truncate(true).open(&path)?;
    file.write_all(&bytes)?;
    Ok(())
}<|MERGE_RESOLUTION|>--- conflicted
+++ resolved
@@ -18,14 +18,8 @@
 
 pub type TagSet = HashSet<String>;
 
-<<<<<<< HEAD
-pub fn read_tags(path: String) -> Result<TagSet, Error> {
+pub fn read_tags(path: &Path) -> Result<TagSet, Error> {
     info!("Debugging enabled");
-=======
-pub fn read_tags(path: &Path) -> Result<TagSet, Error> {
-    env_logger::init();
-    debug!("Debugging enabled");
->>>>>>> b878c3b9
     let mut file = File::open(&path)?;
     match path.extension().and_then(OsStr::to_str) {
         Some("png") => png::PngReader::read_tags(&mut file),
@@ -35,14 +29,8 @@
     }
 }
 
-<<<<<<< HEAD
-pub fn write_tags(path: &String, tags: &TagSet) -> Result<(), Error> {
+pub fn write_tags(path: &Path, tags: &TagSet) -> Result<(), Error> {
     info!("Debugging enabled");
-=======
-pub fn write_tags(path: &Path, tags: &TagSet) -> Result<(), Error> {
-    env_logger::init();
-    debug!("Debugging enabled");
->>>>>>> b878c3b9
     let mut file = File::open(&path)?;
     let bytes = match path.extension().and_then(OsStr::to_str) {
         Some("png") => png::PngReader::write_tags(&mut file, &tags)?,
