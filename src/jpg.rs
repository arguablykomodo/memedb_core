use crate::error::Error;
use crate::log::{debug, error, info};
use crate::reader::Reader;
use crate::xml::{XmlTag, XmlTree};
use crate::TagSet;
use colored::*;
use std::collections::HashSet;
use std::io::Read;
use std::iter::Peekable;

const SIGNATURE: &[u8] = &[0xFF, 0xD8];
const TAGS_CHUNK_TYPE: u8 = 0xE1;
const EOF_CHUNK_TYPE: u8 = 0xD9;
const KEYWORDS_UUID: &str = "\"uuid:faf5bdd5-ba3d-11da-ad31-d33d75182f1b\"";

/* #region Debugging tools */
#[cfg(logAddresses)]
mod log_address {
    use std::iter::*;

    pub trait LogAddress<Item, I: Iterator<Item = Item>> {
        fn log<'a>(self) -> Map<Enumerate<I>, &'a Fn((usize, Item)) -> Item>;
    }

    impl<Item, I> LogAddress<Item, I> for I
    where
        I: Iterator<Item = Item>,
    {
        fn log<'a>(self) -> Map<Enumerate<I>, &'a Fn((usize, Item)) -> Item> {
            self.enumerate().map(&|(a, v)| {
                debug!("Address: 0x{:06X?}", a);
                v
            })
        }
    }
}
#[cfg(not(logAddresses))]
mod log_address {
    pub trait LogAddress<I: Iterator> {
        fn log<'a>(self) -> I;
    }
    impl<I> LogAddress<I> for I
    where
        I: Iterator,
    {
        fn log<'a>(self) -> I {
            self
        }
    }
}
/* #endregion */

macro_rules! read {
    ($i:ident) => {
        match $i.next() {
            Some(r) => r.map_err(|err| err.into()),
            None => Err(Error::EOF),
        }
    };
    ($i:ident; peek) => {
        match $i.peek() {
            Some(r) => match r {
                Ok(v) => Some(*v),
                Err(_) => None,
            },
            None => None,
        }
    };
}

pub struct JpgReader;
impl Reader for JpgReader {
    fn read_tags(file: &mut impl Read) -> Result<TagSet, Error> {
        let mut tags: TagSet = HashSet::new();
        use log_address::LogAddress;
        let mut file_iterator: Peekable<_> = file.bytes().log().peekable();
<<<<<<< HEAD
        JpgReader::verify_signature(&mut file_iterator)?;
=======
        for byte in SIGNATURE.iter() {
            if *byte != read!(file_iterator)? {
                return Err(Error::Format);
            }
        }
>>>>>>> 5de4064a
        let mut chunk_type: u8;
        loop {
            /* Loops in rust have a bug where they consume variables in spite of borrowing them
            making them unusable in the next iteration (thus failing even to compile)
            Just declaring a dumb var and pointing it to the desired variable makes it usable in all the iterations */
            let mut file_iterator_ref = &mut file_iterator;
            let peeked = match read!(file_iterator_ref) {
                Ok(v) => v,
                Err(_) => break,
            };
            if peeked == 0xFF {
                chunk_type = read!(file_iterator_ref)?;
                if read!(file_iterator_ref;peek) == Some(0xFF) {
                    info!("Peeked the start of another chunk");
                    continue;
                }
                info!("Chunk type: {:#02X?}", chunk_type);
                if chunk_type == 0x00 {
                    continue;
                } else if chunk_type == EOF_CHUNK_TYPE {
                    debug!("{}", "EOF".green());
                    break;
                } else if chunk_type == TAGS_CHUNK_TYPE {
                    let chunk_data = JpgReader::get_chunk_data(&mut file_iterator_ref)?;
                    let chunk_string;

                    if chunk_data[0] != 0x68 {
                        continue;
                    }

                    chunk_string = match String::from_utf8(chunk_data) {
                        Ok(v) => v,
                        Err(e) => {
                            error!("Chunk data wasn't an XML (Failed with error {:#X?})", e);
                            continue;
                        }
                    };
                    info!("This is the XML found: '{}'", chunk_string.yellow());
                    match JpgReader::parse_xml(&chunk_string) {
                        Ok(t) => {
                            tags = t;
                            break;
                        }
                        Err(e) => eprintln!("XML parser error {}", format!("{:?}", e).red()),
                    }
                } else {
                    JpgReader::skip_chunk_data(&mut file_iterator_ref)?;
                }
            } else {
                error!("Skipping bytes");
            }
        }
        Ok(tags)
    }
    fn write_tags(file: &mut impl Read, tags: &TagSet) -> Result<Vec<u8>, Error> {
        let mut file_iterator: _ = file.bytes();
        JpgReader::verify_signature(&mut file_iterator)?;
        use std::time::SystemTime;
<<<<<<< HEAD
        let t = SystemTime::now(); // Poor's Man benchmark
        let mut bytes: Vec<u8> = SIGNATURE.iter().map(|v|*v).collect::<Vec<u8>>();
        for byte in file_iterator {
            bytes.push(byte?);
=======
        let t = SystemTime::now();
        let mut bytes = vec![];
        file.read_to_end(&mut bytes)?;
        if bytes[0..SIGNATURE.len()] != *SIGNATURE {
            return Err(Error::Format);
>>>>>>> 5de4064a
        }
        let mut tags_address_start: Option<usize> = None; // These 2 hold the addresses of the tag's chunk
        let mut tags_address_end: Option<usize> = None; //
        let windows = bytes.windows(2); // Iterate in pairs
        for (addr, slice) in windows.enumerate() {
            // Skip until chunk
            if slice[0] != 0xFF {
                continue;
            }
            // slice[0] == 0xFF
            // When found another chunk, break if the tags were found
            if slice[1] != 0x00 && tags_address_start != None {
                info!("Found 0xFFE1 end on {}", addr);
                tags_address_end = Some(addr);
                break;
            }
            // This checks if tags were found
            if slice[1] == TAGS_CHUNK_TYPE {
                if &bytes[addr + 4..addr + 8] == &['h' as u8, 't' as u8, 't' as u8, 'p' as u8] {
                    info!("0xFFE1 found on {}", addr);
                    tags_address_start = Some(addr);
                } else {
                    info!(
                        "On {:#06X?} found {:#04X?}",
                        addr,
                        &bytes[addr + 4..addr + 8]
                    );
                }
            }
        }
        // If no chunk was found, make the vars point to the end of the file
        if tags_address_start == None {
            info!("This image contains no tags");
            tags_address_start = Some(bytes.len() - 2);
            tags_address_end = Some(bytes.len() - 2);
        }
        let mut tags_bytes: Vec<u8> = vec![0xFF, TAGS_CHUNK_TYPE, 0x00, 0x00];
        tags_bytes.append(&mut JpgReader::create_xml(tags));
        let mut bytes_diff: isize = (tags_address_end.unwrap() - tags_address_start.unwrap())
            as isize
            - tags_bytes.len() as isize;
        // Take the existing chunk in the file and resize it to fit the new chunk
        if bytes_diff < 0 {
            loop {
                bytes.insert(tags_address_start.unwrap(), 0x00);
                bytes_diff += 1;
                if bytes_diff == 0 {
                    break;
                }
            }
        } else if bytes_diff > tags_bytes.len() as isize {
            loop {
                bytes.remove(tags_address_start.unwrap());
                bytes_diff -= 1;
                if bytes_diff == 0 {
                    break;
                }
            }
        }
        // Copy the bytes of the tag's chunk into the file's buffer
        info!("Writting {} ({0:#02X}) bytes", tags_bytes.len());
        for (i, b) in tags_bytes.iter().enumerate() {
            bytes[tags_address_start.unwrap() + i] = *b;
        }

        use std::convert::TryInto;
        // This tries to convert the chunk's length into a u16 (0-65535), returning an error if it couldn't
        // The -2 is there because otherwise the length would take into count the 0xFFE1
        let tags_bytes_length: u16 = match (tags_bytes.len() - 2).try_into() {
            Ok(v) => v,
<<<<<<< HEAD
            Err(e) => return Err(Error::WriterError),
=======
            Err(_) => return Err(Error::Format),
>>>>>>> 5de4064a
        };
        bytes[tags_address_start.unwrap() + 3] = (tags_bytes_length & 0xFF) as u8;
        bytes[tags_address_start.unwrap() + 2] = ((tags_bytes_length >> 8) & 0xFF) as u8;
        debug!("Finished in {:?}", t.elapsed().unwrap());

        return Ok(bytes);
    }
}
impl JpgReader {
    fn get_chunk_data(
        mut file_iterator: &mut Peekable<impl Iterator<Item = Result<u8, std::io::Error>>>,
    ) -> Result<Vec<u8>, Error> {
        let chunk_length: usize = JpgReader::get_chunk_length(&mut file_iterator)?;
        let chunk_data: Vec<u8> = file_iterator
            .take(chunk_length)
            .map(|v| v.unwrap())
            .collect();
        if chunk_data.len() != chunk_length {
            eprintln!(
                "{}",
                format!(
                    "Error: The data captured is shorter than expected\n{} bytes expected, got {}",
                    chunk_length,
                    chunk_data.len()
                )
                .red()
            );
            return match read!(file_iterator) {
                Ok(_) => Err(Error::Format),
                Err(e) => Err(e),
            };
        } else {
            debug!("Read {:#02X?}", &chunk_data[chunk_data.len() - 8..]);
            return Ok(chunk_data);
        }
    }
    fn skip_chunk_data(
        mut file_iterator: &mut Peekable<impl Iterator<Item = Result<u8, std::io::Error>>>,
    ) -> Result<(), Error> {
        let chunk_length: usize = JpgReader::get_chunk_length(&mut file_iterator)?;
        for _ in 0..chunk_length {
            match file_iterator.next() {
                Some(v) => v?,
                None => return Err(Error::EOF),
            };
        }
        Ok(())
    }
    fn get_chunk_length(
        file_iterator: &mut Peekable<impl Iterator<Item = Result<u8, std::io::Error>>>,
    ) -> Result<usize, Error> {
        let mut chunk_length = 0x0000;
        chunk_length |= (read!(file_iterator)? as usize) << 8;
        chunk_length |= read!(file_iterator)? as usize;
        chunk_length -= 2;
        debug!("Req. chunk of {:#04X} bytes", chunk_length);
        return Ok(chunk_length);
    }
    fn verify_signature(
        file_iterator: &mut impl Iterator<Item = Result<u8, std::io::Error>>,
    ) -> Result<(), Error> {
        for bytes in SIGNATURE.iter().zip(file_iterator) {
            // Iterate first bytes of the file and SIGNATURE at the same time
            if *bytes.0 != bytes.1? {
                // The for returns a tuple: (&u8,Result<u8,E>), the 1st value is the signature, the other is the file
                info!("Signature checking failed.");
                return Err(Error::UnknownFormat);
            }
        }
        Ok(())
    }
    fn parse_xml(xml: &str) -> Result<TagSet, Error> {
        let tree = XmlTree::parse(xml.to_string())?;
        let finds = tree.find_elements(|e: &XmlTag| match e.attributes.get("rdf:about") {
            Some(v) => v == KEYWORDS_UUID,
            None => false,
        });
        let mut tags: TagSet = HashSet::new();
        for i in &finds {
            tree.traverse_map(
                *i,
                |tag: &XmlTag, tags: &mut TagSet| {
                    if tag.name == "rdf:li" {
                        match &tag.value {
                            Some(value) => {
                                tags.insert(value.to_string());
                            }
                            None => {}
                        };
                    }
                    tags
                },
                &mut tags,
            );
        }
        Ok(tags)
    }
    fn create_xml(tags: &TagSet) -> Vec<u8> {
        let mut tags_string = String::with_capacity(tags.len() * (8 + 9));
        for tag in tags {
            tags_string.push_str(&format!("<rdf:li>{}</rdf:li>", tag))
        }
        format!(include_str!("template.xml"), tags = tags_string)
            .bytes()
            .collect::<Vec<u8>>()
    }
}

#[cfg(test)]
mod tests {
    use super::*;
    use std::fs::File;

    #[test]
    fn test_read_invalid() {
        let mut file = File::open("tests/invalid").unwrap();
        assert_eq!(
            std::mem::discriminant(&JpgReader::read_tags(&mut file).unwrap_err()),
            std::mem::discriminant(&Error::Format)
        );
    }

    #[test]
    fn test_read_empty() {
        let mut file = File::open("tests/empty.jpg").unwrap();
        let tags: Result<TagSet, Error> = JpgReader::read_tags(&mut file);
        assert!(tags.is_ok());
        let tags: TagSet = tags.unwrap();
        assert!(tags.is_empty());
    }

    #[test]
    fn test_read_tagged() {
        let mut file = File::open("tests/tagged.jpg").unwrap();
        let tags: Result<TagSet, Error> = JpgReader::read_tags(&mut file);
        assert!(tags.is_ok());
        let tags: TagSet = tags.unwrap();
        assert!(tags.contains("pepe"));
    }

    #[test]
    fn test_write_invalid() {
        let mut file = File::open("tests/invalid").unwrap();
        let tags = TagSet::new();
        assert_eq!(
            std::mem::discriminant(&JpgReader::write_tags(&mut file, &tags).unwrap_err()),
            std::mem::discriminant(&Error::Format)
        );
    }

    #[test]
    fn test_write_empty() {
        let mut empty = File::open("tests/empty.jpg").unwrap();
        let mut tags = TagSet::new();
        tags.insert("pepe".to_string());
        let empty_bytes = JpgReader::write_tags(&mut empty, &tags).unwrap();

        let mut tagged = File::open("tests/tagged.jpg").unwrap();
        let mut tagged_bytes = Vec::new();
        tagged.read_to_end(&mut tagged_bytes).unwrap();

        assert_eq!(empty_bytes, tagged_bytes);
    }

    #[test]
    fn test_write_tagged() {
        let mut file = File::open("tests/tagged.jpg").unwrap();
        let tags = TagSet::new();
        let result_bytes = JpgReader::write_tags(&mut file, &tags).unwrap();
        let mut untagged = File::open("tests/untagged.jpg").unwrap();
        let mut untagged_bytes = Vec::new();
        untagged.read_to_end(&mut untagged_bytes).unwrap();

        assert_eq!(result_bytes, untagged_bytes);
    }
}<|MERGE_RESOLUTION|>--- conflicted
+++ resolved
@@ -74,15 +74,7 @@
         let mut tags: TagSet = HashSet::new();
         use log_address::LogAddress;
         let mut file_iterator: Peekable<_> = file.bytes().log().peekable();
-<<<<<<< HEAD
         JpgReader::verify_signature(&mut file_iterator)?;
-=======
-        for byte in SIGNATURE.iter() {
-            if *byte != read!(file_iterator)? {
-                return Err(Error::Format);
-            }
-        }
->>>>>>> 5de4064a
         let mut chunk_type: u8;
         loop {
             /* Loops in rust have a bug where they consume variables in spite of borrowing them
@@ -141,18 +133,10 @@
         let mut file_iterator: _ = file.bytes();
         JpgReader::verify_signature(&mut file_iterator)?;
         use std::time::SystemTime;
-<<<<<<< HEAD
         let t = SystemTime::now(); // Poor's Man benchmark
         let mut bytes: Vec<u8> = SIGNATURE.iter().map(|v|*v).collect::<Vec<u8>>();
         for byte in file_iterator {
             bytes.push(byte?);
-=======
-        let t = SystemTime::now();
-        let mut bytes = vec![];
-        file.read_to_end(&mut bytes)?;
-        if bytes[0..SIGNATURE.len()] != *SIGNATURE {
-            return Err(Error::Format);
->>>>>>> 5de4064a
         }
         let mut tags_address_start: Option<usize> = None; // These 2 hold the addresses of the tag's chunk
         let mut tags_address_end: Option<usize> = None; //
@@ -223,11 +207,7 @@
         // The -2 is there because otherwise the length would take into count the 0xFFE1
         let tags_bytes_length: u16 = match (tags_bytes.len() - 2).try_into() {
             Ok(v) => v,
-<<<<<<< HEAD
-            Err(e) => return Err(Error::WriterError),
-=======
             Err(_) => return Err(Error::Format),
->>>>>>> 5de4064a
         };
         bytes[tags_address_start.unwrap() + 3] = (tags_bytes_length & 0xFF) as u8;
         bytes[tags_address_start.unwrap() + 2] = ((tags_bytes_length >> 8) & 0xFF) as u8;
@@ -294,7 +274,7 @@
             if *bytes.0 != bytes.1? {
                 // The for returns a tuple: (&u8,Result<u8,E>), the 1st value is the signature, the other is the file
                 info!("Signature checking failed.");
-                return Err(Error::UnknownFormat);
+                return Err(Error::Format);
             }
         }
         Ok(())
