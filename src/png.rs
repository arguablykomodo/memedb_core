--- conflicted
+++ resolved
@@ -1,10 +1,8 @@
 use crate::error::Error;
 use crate::reader::{IoResult, Reader};
 use crate::TagSet;
-<<<<<<< HEAD
 use crc::crc32;
 use std::io::{BufRead, Bytes, Read, Error as IoError};
-=======
 use crc::crc32::checksum_ieee;
 use std::io;
 
@@ -34,7 +32,6 @@
         ]
     }};
 }
->>>>>>> e30d4139
 
 pub const SIGNATURE: &[u8] = &[0x89, 0x50, 0x4E, 0x47, 0x0D, 0x0A, 0x1A, 0x0A];
 
@@ -75,18 +72,7 @@
         bytes: &mut impl Iterator<Item = IoResult>,
         tags: &TagSet,
     ) -> Result<Vec<u8>, Error> {
-<<<<<<< HEAD
-        let mut bytes: Vec<u8> = SIGNATURE
-            .iter()
-            .copied()
-            .map(Ok)
-            .chain(file)
-            .collect::<Result<_, IoError>>()?;
-
-        let mut tags: Vec<String> = tags.iter().cloned().collect();
-=======
         let mut tags: Vec<&String> = tags.iter().collect();
->>>>>>> e30d4139
         tags.sort_unstable();
         let mut tags: Vec<u8> = tags
             .iter()
@@ -132,11 +118,7 @@
 mod tests {
     use super::*;
     use std::fs::File;
-<<<<<<< HEAD
     use std::io::{BufReader};
-=======
-    use std::io::{BufReader, Read};
->>>>>>> e30d4139
 
     #[test]
     fn test_read_empty() {
@@ -147,61 +129,28 @@
 
     #[test]
     fn test_read_tagged() {
-<<<<<<< HEAD
-        let tags: TagSet = tagset! {"foo","bar"};
-        assert_eq!(
-            PngReader::read_tags(&mut open_file!("tests/tagged.png", SIGNATURE.len())).unwrap(),
-            tags
-        );
-=======
         let mut file = open_file!("tests/tagged.png", SIGNATURE.len());
         let result = PngReader::read_tags(&mut file).unwrap();
         assert_eq!(result, tagset! {"foo", "bar"});
->>>>>>> e30d4139
     }
 
     #[test]
     fn test_write_empty() {
         let mut empty = open_file!("tests/empty.png", SIGNATURE.len());
-<<<<<<< HEAD
-        let tags: TagSet = tagset! {"foo","bar"};
-        let empty_tagged_bytes: Vec<u8> =
-            PngReader::write_tags(&mut empty, &tags).expect("Error in write_tags");
-        let tagged = open_file!("tests/tagged.png", 0);
-        let tagged_bytes: Vec<u8> = tagged
-            .collect::<Result<Vec<u8>, IoError>>()
-            .expect("IO error");
-        assert_eq!(tagged_bytes, empty_tagged_bytes);
-=======
         let result = PngReader::write_tags(&mut empty, &tagset! {"foo", "bar"}).unwrap();
         let tagged = open_file!("tests/tagged.png", SIGNATURE.len())
             .map(|b| b.unwrap())
             .collect::<Vec<u8>>();
         assert_eq!(result, tagged);
->>>>>>> e30d4139
     }
 
     #[test]
     fn test_write_tagged() {
-<<<<<<< HEAD
-        let tags = tagset! {};
-
-        let mut tagme = open_file!("tests/tagged.png", SIGNATURE.len());
-        let tagme_bytes = PngReader::write_tags(&mut tagme, &tags).unwrap();
-
-        let mut untagged = open_file!("tests/untagged.png", 0);
-        let untagged_bytes: Vec<u8> = untagged
-            .collect::<Result<Vec<u8>, IoError>>()
-            .expect("IO error");
-
-        assert_eq!(tagme_bytes, untagged_bytes);
-=======
         let mut tagged = open_file!("tests/tagged.png", SIGNATURE.len());
         let result = PngReader::write_tags(&mut tagged, &tagset! {}).unwrap();
         let empty = open_file!("tests/untagged.png", SIGNATURE.len())
             .map(|b| b.unwrap())
             .collect::<Vec<u8>>();
         assert_eq!(result, empty);
->>>>>>> e30d4139
     }
 }