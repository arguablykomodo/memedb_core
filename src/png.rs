use crate::error::Error;
use crate::reader::{IoResult, Reader};
use crate::TagSet;
use crc::crc32::checksum_ieee;
use std::io;

macro_rules! compose {
    ($i:expr) => {
        (u32::from($i[0]) << 24)
            + (u32::from($i[1]) << 16)
            + (u32::from($i[2]) << 8)
            + u32::from($i[3])
    };
    ($i:ident; iter) => {
        (u32::from(next!($i)) << 24)
            + (u32::from(next!($i)) << 16)
            + (u32::from(next!($i)) << 8)
            + u32::from(next!($i))
    };
}

macro_rules! decompose {
    ($i:expr) => {{
        let n = $i;
        [
            (n >> 24 & 0xFF) as u8,
            (n >> 16 & 0xFF) as u8,
            (n >> 8 & 0xFF) as u8,
            (n & 0xFF) as u8,
        ]
    }};
}

pub const SIGNATURE: &[u8] = &[0x89, 0x50, 0x4E, 0x47, 0x0D, 0x0A, 0x1A, 0x0A];

pub struct PngReader {}

impl Reader for PngReader {
    fn read_tags(bytes: &mut impl Iterator<Item = IoResult>) -> Result<TagSet, Error> {
        loop {
            let length = compose!(bytes; iter);
            let chunk_type = &[next!(bytes), next!(bytes), next!(bytes), next!(bytes)];

            match chunk_type {
                b"IEND" => return Ok(tagset! {}),
                b"meMe" => {
                    let mut tags = TagSet::new();
                    let mut tag = String::new();
                    for _ in 0..length {
                        match next!(bytes) {
                            b';' => {
                                tags.insert(tag);
                                tag = String::new();
                            }
                            byte => tag.push(byte as char),
                        };
                    }
                    return Ok(tags);
                }
                _ => (),
            }

            for _ in 0..length + 4 {
                next!(bytes);
            }
        }
    }

    fn write_tags(
        bytes: &mut impl Iterator<Item = IoResult>,
        tags: &TagSet,
    ) -> Result<Vec<u8>, Error> {
        let mut tags: Vec<&String> = tags.iter().collect();
        tags.sort_unstable();
        let mut tags: Vec<u8> = tags
            .iter()
            .map(|&t| (t.to_owned() + ";").into_bytes())
            .flatten()
            .collect();

        let mut chunk = Vec::new();
        chunk.extend(&decompose!(tags.len()));
        chunk.extend(b"meMe");
        chunk.append(&mut tags);
        chunk.extend(&decompose!(checksum_ieee(&chunk[4..])));

        let mut bytes = bytes.collect::<Result<Vec<u8>, io::Error>>()?;
        let mut i = 0;
        loop {
            let length = compose!(&bytes[i..i + 4]);
            i += 4;
            let chunk_type = &bytes[i..i + 4];
            i += 4;

            match chunk_type {
                b"meMe" => {
                    bytes.splice(i - 8..i + (length as usize) + 4, chunk);
                    return Ok(bytes);
                }
                b"IEND" => {
                    bytes.splice(i - 8..i - 8, chunk);
                    return Ok(bytes);
                }
                _ => (),
            }

            i += length as usize + 4;
        }
    }
}

// CRC verifier:
// http://www.libpng.org/pub/png/apps/pngcheck.html

#[cfg(test)]
mod tests {
    use super::*;
    use std::fs::File;
<<<<<<< HEAD
    use std::io::{BufReader, Read};
=======
    use std::io::{BufReader, Error};
>>>>>>> 967aaee7

    #[test]
    fn test_read_empty() {
        let mut file = open_file!("tests/empty.png", SIGNATURE.len());
        let result = PngReader::read_tags(&mut file).unwrap();
        assert_eq!(result, tagset! {});
    }

    #[test]
    fn test_read_tagged() {
        let mut file = open_file!("tests/tagged.png", SIGNATURE.len());
        let result = PngReader::read_tags(&mut file).unwrap();
        assert_eq!(result, tagset! {"foo", "bar"});
    }

    #[test]
    fn test_write_empty() {
        let mut empty = open_file!("tests/empty.png", SIGNATURE.len());
        let result = PngReader::write_tags(&mut empty, &tagset! {"foo", "bar"}).unwrap();
        let tagged = open_file!("tests/tagged.png", SIGNATURE.len())
            .map(|b| b.unwrap())
            .collect::<Vec<u8>>();
        assert_eq!(result, tagged);
    }

    #[test]
    fn test_write_tagged() {
        let mut tagged = open_file!("tests/tagged.png", SIGNATURE.len());
        let result = PngReader::write_tags(&mut tagged, &tagset! {}).unwrap();
        let empty = open_file!("tests/untagged.png", SIGNATURE.len())
            .map(|b| b.unwrap())
            .collect::<Vec<u8>>();
        assert_eq!(result, empty);
    }

    #[test]
    fn test_write_empty() {
        let mut empty = open_file!("tests/empty.png", SIGNATURE.len());
        let tags: TagSet = tagset! {"foo","bar"};
        let empty_tagged_bytes: Vec<u8> =
            PngReader::write_tags(&mut empty, &tags).expect("Error in write_tags");
        let tagged = open_file!("tests/tagged.png", 0);
        let tagged_bytes: Vec<u8> = tagged
            .collect::<Result<Vec<u8>, Error>>()
            .expect("IO error");
        assert_eq!(tagged_bytes, empty_tagged_bytes);
    }

    #[test]
    fn test_write_tagged() {
        let tags = tagset! {};

        let mut tagme = open_file!("tests/tagged.png", SIGNATURE.len());
        let tagme_bytes = PngReader::write_tags(&mut tagme, &tags).unwrap();

        let mut untagged = open_file!("tests/untagged.png", 0);
        let untagged_bytes: Vec<u8> = untagged
            .collect::<Result<Vec<u8>, Error>>()
            .expect("IO error");

        assert_eq!(tagme_bytes, untagged_bytes);
    }
}<|MERGE_RESOLUTION|>--- conflicted
+++ resolved
@@ -116,11 +116,7 @@
 mod tests {
     use super::*;
     use std::fs::File;
-<<<<<<< HEAD
     use std::io::{BufReader, Read};
-=======
-    use std::io::{BufReader, Error};
->>>>>>> 967aaee7
 
     #[test]
     fn test_read_empty() {
